--- conflicted
+++ resolved
@@ -224,11 +224,9 @@
 	print(sprintf("name is: %s domain is: %s", [input.name, input.domain]))
 }
 
-<<<<<<< HEAD
 # double negation
 not_fine := true
 fine if not not_fine
-=======
+
 # rule name repeats package name
-all_violations := true
->>>>>>> 7f9ddad0
+all_violations := true