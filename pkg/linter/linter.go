--- conflicted
+++ resolved
@@ -182,13 +182,9 @@
 
 // Lint runs the linter on provided policies.
 func (l Linter) Lint(ctx context.Context) (report.Report, error) {
-<<<<<<< HEAD
+	l.startTimer(regalmetrics.RegalLint)
+
 	aggregateReport := report.Report{}
-=======
-	l.startTimer(regalmetrics.RegalLint)
-
-	aggregate := report.Report{}
->>>>>>> bbdceb7f
 
 	if len(l.inputPaths) == 0 && l.inputModules == nil {
 		return report.Report{}, errors.New("nothing provided to lint")
@@ -274,17 +270,14 @@
 		NumViolations: len(aggregateReport.Violations),
 	}
 
-<<<<<<< HEAD
-	return aggregateReport, nil
-=======
 	if l.metrics != nil {
 		l.metrics.Timer(regalmetrics.RegalLint).Stop()
 
-		aggregate.Metrics = l.metrics.All()
-	}
-
-	return aggregate, nil
->>>>>>> bbdceb7f
+		aggregateReport.Metrics = l.metrics.All()
+	}
+
+	return aggregateReport, nil
+
 }
 
 func (l Linter) lintWithGoRules(ctx context.Context, input rules.Input) (report.Report, error) {
@@ -488,57 +481,45 @@
 	return regoArgs
 }
 
-<<<<<<< HEAD
-func (l Linter) lintWithRegoRules(
-	ctx context.Context, input rules.Input, aggregates []report.Aggregate,
-) (report.Report, error) {
-=======
-func (l Linter) lintWithRegoRules(ctx context.Context, input rules.Input) (report.Report, error) {
+func (l Linter) lintWithRegoRules(ctx context.Context, input rules.Input, aggregates []report.Aggregate) (report.Report, error) {
 	l.startTimer(regalmetrics.RegalLintRego)
 	defer l.stopTimer(regalmetrics.RegalLintRego)
 
 	ctx, cancel := context.WithCancel(ctx)
 	defer cancel()
 
-	regoArgs := l.prepareRegoArgs()
+	regoArgs := l.prepareRegoArgs(query)
 
 	linterQuery, err := rego.New(regoArgs...).PrepareForEval(ctx)
 	if err != nil {
 		return report.Report{}, fmt.Errorf("failed preparing query for linting: %w", err)
 	}
 
->>>>>>> bbdceb7f
 	aggregate := report.Report{}
 
-	regoArgs := l.prepareRegoArgs(query)
-
-	var linterQuery rego.PreparedEvalQuery
-
-	var err error
-
-	if linterQuery, err = rego.New(regoArgs...).PrepareForEval(ctx); err != nil {
-		return report.Report{}, fmt.Errorf("failed preparing query for linting: %w", err)
-	}
-
-	err = l.evalAndCollect(ctx, input, linterQuery,
-
-		func(name string, content string, module *ast.Module) (map[string]any, error) {
+	var wg sync.WaitGroup
+
+	var mu sync.Mutex
+
+	errCh := make(chan error)
+	doneCh := make(chan bool)
+
+	for _, name := range input.FileNames {
+		wg.Add(1)
+
+		go func(name string) {
+			defer wg.Done()
+
 			enhancedAST, err := parse.EnhanceAST(name, input.FileContent[name], input.Modules[name])
 			if err != nil {
-				return nil,
-					fmt.Errorf("could not enhance AST when building input during lint with Rego rules: %w", err)
-			}
-<<<<<<< HEAD
-			if aggregates == nil {
-				// if the value is nil, inserting it "as is" will make it null-defined, and
-				// `count(input.aggregate) == 0` and `not input.aggregate` will not evaluate.
-				// For simplicity and to avoid error-prone code, ensure it's always defined as an array,
-				// so that authors can always check `count(input.aggregate)`
-				// not worrying about nil/null/undefined nuances.
-				enhancedAST["aggregate"] = []report.Aggregate{}
-			} else {
+				errCh <- fmt.Errorf("failed preparing AST: %w", err)
+
+				return
+			}
+
+			if aggregates != nil && len(aggregates) > 0 {
 				enhancedAST["aggregate"] = aggregates
-=======
+			}
 
 			evalArgs := []rego.EvalOption{
 				rego.EvalInput(enhancedAST),
@@ -560,22 +541,27 @@
 				errCh <- fmt.Errorf("failed to convert result set to report: %w", err)
 
 				return
->>>>>>> bbdceb7f
-			}
-
-			return enhancedAST, nil
-		},
-		// result collector
-		func(report report.Report) {
-			aggregate.Violations = append(aggregate.Violations, report.Violations...)
-			aggregate.Aggregates = append(aggregate.Aggregates, report.Aggregates...)
-		},
-	)
-	if err != nil {
-		return report.Report{}, err
-	}
-
-	return aggregate, nil
+			}
+
+			mu.Lock()
+			aggregate.Violations = append(aggregate.Violations, result.Violations...)
+			mu.Unlock()
+		}(name)
+	}
+
+	go func() {
+		wg.Wait()
+		doneCh <- true
+	}()
+
+	select {
+	case <-ctx.Done():
+		return report.Report{}, fmt.Errorf("context cancelled: %w", ctx.Err())
+	case err := <-errCh:
+		return report.Report{}, fmt.Errorf("error encountered in rule evaluation %w", err)
+	case <-doneCh:
+		return aggregate, nil
+	}
 }
 
 func resultSetToReport(resultSet rego.ResultSet) (report.Report, error) {
@@ -771,7 +757,6 @@
 	return nil, fmt.Errorf("no regal bundle found")
 }
 
-<<<<<<< HEAD
 func (l Linter) collectAggregates(ctx context.Context, input rules.Input) ([]report.Aggregate, error) {
 	var result []report.Aggregate
 
@@ -786,6 +771,7 @@
 	}
 
 	if err = l.evalAndCollect(ctx, input, linterQuery,
+		// query input builder
 		func(name string, content string, module *ast.Module) (map[string]any, error) {
 			result, err := parse.EnhanceAST(name, input.FileContent[name], input.Modules[name])
 			if err != nil {
@@ -869,7 +855,9 @@
 		return fmt.Errorf("error encountered in rule evaluation %w", err)
 	case <-doneCh:
 		return nil
-=======
+	}
+}
+
 func (l Linter) startTimer(name string) {
 	if l.metrics != nil {
 		l.metrics.Timer(name).Start()
@@ -879,6 +867,5 @@
 func (l Linter) stopTimer(name string) {
 	if l.metrics != nil {
 		l.metrics.Timer(name).Stop()
->>>>>>> bbdceb7f
 	}
 }