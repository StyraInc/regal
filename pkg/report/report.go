--- conflicted
+++ resolved
@@ -44,17 +44,12 @@
 
 // Report aggregate of Violation as returned by a linter run.
 type Report struct {
-<<<<<<< HEAD
 	Violations []Violation `json:"violations"`
 	// We don't have aggregates when publishing the final report (see JSONReporter), so omitempty is needed here
 	// to avoid surfacing a null/empty field.
-	Aggregates []Aggregate `json:"aggregates,omitempty"`
-	Summary    Summary     `json:"summary"`
-=======
-	Violations []Violation    `json:"violations"`
+	Aggregates []Aggregate    `json:"aggregates,omitempty"`
 	Summary    Summary        `json:"summary"`
 	Metrics    map[string]any `json:"metrics,omitempty"`
->>>>>>> bbdceb7f
 }
 
 // ViolationsFileCount returns the number of files containing violations.
