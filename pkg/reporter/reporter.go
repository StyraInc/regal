//nolint:wrapcheck
package reporter

import (
	"context"
	"fmt"
	"io"
	"os"
	"slices"
	"strings"

	"github.com/anderseknert/roast/pkg/encoding"
	"github.com/fatih/color"
	"github.com/jstemmer/go-junit-report/v2/junit"
	"github.com/olekukonko/tablewriter"
	"github.com/owenrumney/go-sarif/v2/sarif"

	"github.com/open-policy-agent/opa/v1/util"

	"github.com/styrainc/regal/internal/mode"
	"github.com/styrainc/regal/internal/novelty"
	"github.com/styrainc/regal/pkg/fixer"
	"github.com/styrainc/regal/pkg/fixer/fixes"
	"github.com/styrainc/regal/pkg/report"
)

// Reporter releases linter reports in a format decided by the implementation.
type Reporter interface {
	// Publish releases a report to any appropriate target
	Publish(context.Context, report.Report) error
}

// PrettyReporter is a Reporter for representing reports as tables.
type PrettyReporter struct {
	out io.Writer
}

// CompactReporter reports violations in a compact table.
type CompactReporter struct {
	out io.Writer
}

// JSONReporter reports violations as JSON.
type JSONReporter struct {
	out io.Writer
}

// GitHubReporter reports violations in a format suitable for GitHub Actions.
type GitHubReporter struct {
	out io.Writer
}

// FestiveReporter reports violations in a format suitable for the holidays.
type FestiveReporter struct {
	out io.Writer
}

// SarifReporter reports violations in the SARIF (https://sarifweb.azurewebsites.net/) format.
type SarifReporter struct {
	out io.Writer
}

// JUnitReporter reports violations in the JUnit XML format
// (https://github.com/junit-team/junit5/blob/main/platform-tests/src/test/resources/jenkins-junit.xsd).
type JUnitReporter struct {
	out io.Writer
}

// NewPrettyReporter creates a new PrettyReporter.
func NewPrettyReporter(out io.Writer) PrettyReporter {
	return PrettyReporter{out: out}
}

// NewCompactReporter creates a new CompactReporter.
func NewCompactReporter(out io.Writer) CompactReporter {
	return CompactReporter{out: out}
}

// NewJSONReporter creates a new JSONReporter.
func NewJSONReporter(out io.Writer) JSONReporter {
	return JSONReporter{out: out}
}

// NewGitHubReporter creates a new GitHubReporter.
func NewGitHubReporter(out io.Writer) GitHubReporter {
	return GitHubReporter{out: out}
}

// NewFestiveReporter creates a new FestiveReporter.
func NewFestiveReporter(out io.Writer) FestiveReporter {
	return FestiveReporter{out: out}
}

// NewSarifReporter creates a new SarifReporter.
func NewSarifReporter(out io.Writer) SarifReporter {
	return SarifReporter{out: out}
}

// NewJUnitReporter creates a new JUnitReporter.
func NewJUnitReporter(out io.Writer) JUnitReporter {
	return JUnitReporter{out: out}
}

// Publish prints a pretty report to the configured output.
func (tr PrettyReporter) Publish(_ context.Context, r report.Report) error {
	table := buildPrettyViolationsTable(r.Violations)

	pluralScanned := ""
	if r.Summary.FilesScanned == 0 || r.Summary.FilesScanned > 1 {
		pluralScanned = "s"
	}

	footer := fmt.Sprintf("%d file%s linted.", r.Summary.FilesScanned, pluralScanned)

	if r.Summary.NumViolations == 0 {
		footer += " No violations found."
	} else {
		pluralViolations := ""
		if r.Summary.NumViolations > 1 {
			pluralViolations = "s"
		}

		footer += fmt.Sprintf(" %d violation%s found", r.Summary.NumViolations, pluralViolations)

		if r.Summary.FilesScanned > 1 && r.Summary.FilesFailed > 0 {
			pluralFailed := ""
			if r.Summary.FilesFailed > 1 {
				pluralFailed = "s"
			}

			footer += fmt.Sprintf(" in %d file%s.", r.Summary.FilesFailed, pluralFailed)
		} else {
			footer += "."
		}
	}

	if r.Summary.RulesSkipped > 0 {
		pluralSkipped := ""
		if r.Summary.RulesSkipped > 1 {
			pluralSkipped = "s"
		}

		footer += fmt.Sprintf(
			" %d rule%s skipped:\n",
			r.Summary.RulesSkipped,
			pluralSkipped,
		)

		for _, notice := range r.Notices {
			if notice.Severity != "none" {
				footer += fmt.Sprintf("- %s: %s\n", notice.Title, notice.Description)
			}
		}
	}

	_, err := fmt.Fprint(tr.out, table+footer+"\n")
	if err != nil {
		return fmt.Errorf("failed to write report: %w", err)
	}

	if !mode.Standalone { // don't bother advertising `regal fix` when not in standalone mode
		return nil
	}

	f := fixer.NewFixer()
	f.RegisterFixes(fixes.NewDefaultFixes()...)

	fixableViolations := make(map[string]struct{})
	fixableViolationsCount := 0

	for _, violation := range r.Violations {
		if fix, ok := f.GetFixForName(violation.Title); ok {
			if _, ok := fixableViolations[fix.Name()]; !ok {
				fixableViolations[fix.Name()] = struct{}{}
			}

			fixableViolationsCount++
		}
	}

	if fixableViolationsCount > 0 {
		violationKeys := util.Keys(fixableViolations)
		slices.Sort(violationKeys)

		_, err = fmt.Fprintf(
			tr.out,
			`
Hint: %d/%d violations can be automatically fixed (%s)
      Run regal fix --help for more details.
`,
			fixableViolationsCount,
			r.Summary.NumViolations,
			strings.Join(violationKeys, ", "),
		)
	}

	return err
}

// Publish prints a festive report to the configured output.
func (tr FestiveReporter) Publish(ctx context.Context, r report.Report) error {
	if os.Getenv("CI") == "" && len(r.Violations) == 0 {
		if err := novelty.HappyHolidays(); err != nil {
			return fmt.Errorf("novelty message display failed: %w", err)
		}
	}

	return NewPrettyReporter(tr.out).Publish(ctx, r)
}

func buildPrettyViolationsTable(violations []report.Violation) string {
	sb := &strings.Builder{}
	table := tablewriter.NewWriter(sb)

	table.SetNoWhiteSpace(true)
	table.SetTablePadding("\t")
	table.SetAlignment(tablewriter.ALIGN_LEFT)
	table.SetCenterSeparator("")
	table.SetColumnSeparator("")
	table.SetRowSeparator("")
	table.SetHeaderLine(false)
	table.SetBorder(false)
	table.SetAutoWrapText(false)

	numViolations := len(violations)

	// Note: it's tempting to use table.SetColumnColor here, but for whatever reason, that requires using
	// table.SetHeader as well, and we don't want a header for this format.

	yellow := color.New(color.FgYellow).SprintFunc()
	cyan := color.New(color.FgCyan).SprintFunc()
	red := color.New(color.FgRed).SprintFunc()

	for i, violation := range violations {
		description := red(violation.Description)
		if violation.Level == "warning" {
			description = yellow(violation.Description)
		}

		table.Append([]string{yellow("Rule:"), violation.Title})

		// if there is no support for color, then we show the level in addition
		// so that the level of the violation is still clear
		if color.NoColor {
			table.Append([]string{"Level:", violation.Level})
		}

		table.Append([]string{yellow("Description:"), description})
		table.Append([]string{yellow("Category:"), violation.Category})
		// End location ignored here as it's not too interesting in this format and line:column
		// allows click-to-open.
		table.Append([]string{yellow("Location:"), cyan(violation.Location.String())})

		if violation.Location.Text != nil {
			if len(*violation.Location.Text) > 117 {
				table.Append([]string{yellow("Text:"), (*violation.Location.Text)[:117] + "..."})
			} else {
				table.Append([]string{yellow("Text:"), strings.TrimSpace(*violation.Location.Text)})
			}
		}

		table.Append([]string{yellow("Documentation:"), cyan(getDocumentationURL(violation))})

		if i+1 < numViolations {
			table.Append([]string{""})
		}
	}

	end := ""
	if numViolations > 0 {
		end = "\n"
	}

	table.Render()

	return sb.String() + end
}

// Publish prints a compact report to the configured output.
func (tr CompactReporter) Publish(_ context.Context, r report.Report) error {
	if len(r.Violations) == 0 {
		_, err := fmt.Fprintln(tr.out)

		return err
	}

	sb := &strings.Builder{}
	table := tablewriter.NewWriter(sb)

	table.SetHeader([]string{"Location", "Description"})
	table.SetAutoFormatHeaders(false)

	table.SetColWidth(80)
	table.SetAutoWrapText(true)

	for _, violation := range r.Violations {
		table.Append([]string{violation.Location.String(), violation.Description})
	}
	// plurals
	pluralScanned := ""
	if r.Summary.FilesScanned > 1 || r.Summary.FilesScanned == 0 {
		pluralScanned = "s"
	}
<<<<<<< HEAD
=======

>>>>>>> 1a3fcfb1
	pluralViolations := ""
	if r.Summary.NumViolations > 1 || r.Summary.NumViolations == 0 {
		pluralViolations = "s"
	}

	summary := fmt.Sprintf("%d file%s linted , %d violation%s found.",
		r.Summary.FilesScanned, pluralScanned,
		r.Summary.NumViolations, pluralViolations)
	// rendering the table
	table.Render()
<<<<<<< HEAD
	_, err := fmt.Fprintln(tr.out, strings.TrimSuffix(sb.String(), ""), summary)
=======

	_, err := fmt.Fprintln(tr.out, strings.TrimSuffix(sb.String(), ""), summary)

>>>>>>> 1a3fcfb1
	return err
}

// Publish prints a JSON report to the configured output.
func (tr JSONReporter) Publish(_ context.Context, r report.Report) error {
	if r.Violations == nil {
		r.Violations = []report.Violation{}
	}

	bs, err := encoding.JSON().MarshalIndent(r, "", "  ")
	if err != nil {
		return fmt.Errorf("json marshalling of report failed: %w", err)
	}

	_, err = fmt.Fprintln(tr.out, util.ByteSliceToString(bs))

	return err
}

// Publish first prints the pretty formatted report to console for easy access in the logs. It then goes on
// to print the GitHub Actions annotations for each violation. Finally, it prints a summary of the report suitable
// for the GitHub Actions UI.
func (tr GitHubReporter) Publish(ctx context.Context, r report.Report) error {
	if err := NewPrettyReporter(tr.out).Publish(ctx, r); err != nil {
		return err
	}

	if r.Violations == nil {
		r.Violations = []report.Violation{}
	}

	for _, violation := range r.Violations {
		if _, err := fmt.Fprintf(tr.out,
			"::%s file=%s,line=%d,col=%d::%s\n",
			violation.Level,
			violation.Location.File,
			violation.Location.Row,
			violation.Location.Column,
			fmt.Sprintf("%s. To learn more, see: %s", violation.Description, getDocumentationURL(violation)),
		); err != nil {
			return err
		}
	}

	pluralScanned := ""
	if r.Summary.FilesScanned == 0 || r.Summary.FilesScanned > 1 {
		pluralScanned = "s"
	}

	// https://docs.github.com/en/actions/using-workflows/workflow-commands-for-github-actions#adding-a-job-summary
	if summaryFileLoc, ok := os.LookupEnv("GITHUB_STEP_SUMMARY"); ok && summaryFileLoc != "" {
		summaryFile, err := os.OpenFile(summaryFileLoc, os.O_APPEND|os.O_WRONLY, 0o644)
		if err != nil {
			return err
		}

		defer func() {
			_ = summaryFile.Close()
		}()

		fmt.Fprintf(summaryFile, "### Regal Lint Report\n\n")

		fmt.Fprintf(summaryFile, "%d file%s linted.", r.Summary.FilesScanned, pluralScanned)

		if r.Summary.NumViolations == 0 {
			fmt.Fprintf(summaryFile, " No violations found")
		} else {
			pluralViolations := ""
			if r.Summary.NumViolations > 1 {
				pluralViolations = "s"
			}

			fmt.Fprintf(summaryFile, " %d violation%s found", r.Summary.NumViolations, pluralViolations)

			if r.Summary.FilesScanned > 1 && r.Summary.FilesFailed > 0 {
				pluralFailed := ""
				if r.Summary.FilesFailed > 1 {
					pluralFailed = "s"
				}

				fmt.Fprintf(summaryFile, " in %d file%s.", r.Summary.FilesFailed, pluralFailed)
				fmt.Fprintf(summaryFile, " See Files tab in PR for locations and details.\n\n")

				fmt.Fprintf(summaryFile, "#### Violations\n\n")

				for description, url := range getUniqueViolationURLs(r.Violations) {
					fmt.Fprintf(summaryFile, "* [%s](%s)\n", description, url)
				}
			}
		}
	}

	return nil
}

// Publish prints a SARIF report to the configured output.
func (tr SarifReporter) Publish(_ context.Context, r report.Report) error {
	rep, err := sarif.New(sarif.Version210)
	if err != nil {
		return err
	}

	run := sarif.NewRunWithInformationURI("Regal", "https://docs.styra.com/regal")

	for _, violation := range r.Violations {
		pb := sarif.NewPropertyBag()
		pb.Add("category", violation.Category)

		run.AddRule(violation.Title).
			WithDescription(violation.Description).
			WithHelpURI(getDocumentationURL(violation)).
			WithProperties(pb.Properties)

		run.AddDistinctArtifact(violation.Location.File)

		run.CreateResultForRule(violation.Title).
			WithLevel(violation.Level).
			WithMessage(sarif.NewTextMessage(violation.Description)).
			AddLocation(getLocation(violation))
	}

	for _, notice := range r.Notices {
		if notice.Severity == "none" {
			// no need to report on notices like rules skipped due to
			// having been deprecated or made obsolete
			continue
		}

		pb := sarif.NewPropertyBag()
		pb.Add("category", notice.Category)

		run.AddRule(notice.Title).
			WithDescription(notice.Description).
			WithProperties(pb.Properties)

		run.CreateResultForRule(notice.Title).
			WithKind("informational").
			WithLevel("none").
			WithMessage(sarif.NewTextMessage(notice.Description))
	}

	rep.AddRun(run)

	return rep.PrettyWrite(tr.out)
}

func getLocation(violation report.Violation) *sarif.Location {
	physicalLocation := sarif.NewPhysicalLocation().
		WithArtifactLocation(
			sarif.NewSimpleArtifactLocation(violation.Location.File),
		)

	region := sarif.NewRegion().
		WithStartLine(violation.Location.Row).
		WithStartColumn(violation.Location.Column)

	if violation.Location.End != nil {
		region = region.WithEndLine(violation.Location.End.Row).WithEndColumn(violation.Location.End.Column)
	}

	if violation.Location.Row > 0 && violation.Location.Column > 0 {
		physicalLocation = physicalLocation.WithRegion(region)
	}

	return sarif.NewLocationWithPhysicalLocation(physicalLocation)
}

func getDocumentationURL(violation report.Violation) string {
	for _, resource := range violation.RelatedResources {
		if resource.Description == "documentation" {
			return resource.Reference
		}
	}

	return ""
}

func getUniqueViolationURLs(violations []report.Violation) map[string]string {
	urls := make(map[string]string)
	for _, violation := range violations {
		urls[violation.Description] = getDocumentationURL(violation)
	}

	return urls
}

// Publish prints a JUnit XML report to the configured output.
func (tr JUnitReporter) Publish(_ context.Context, r report.Report) error {
	testSuites := junit.Testsuites{
		Name: "regal",
	}

	// group by file & sort by file
	files := make([]string, 0)
	violationsPerFile := map[string][]report.Violation{}

	for _, violation := range r.Violations {
		files = append(files, violation.Location.File)
		violationsPerFile[violation.Location.File] = append(violationsPerFile[violation.Location.File], violation)
	}

	slices.Sort(files)

	for _, file := range files {
		testsuite := junit.Testsuite{
			Name: file,
		}

		for _, violation := range violationsPerFile[file] {
			text := ""
			if violation.Location.Text != nil {
				text = strings.TrimSpace(*violation.Location.Text)
			}

			testsuite.AddTestcase(junit.Testcase{
				Name:      fmt.Sprintf("%s/%s: %s", violation.Category, violation.Title, violation.Description),
				Classname: violation.Location.String(),
				Failure: &junit.Result{
					Message: fmt.Sprintf("%s. To learn more, see: %s", violation.Description, getDocumentationURL(violation)),
					Type:    violation.Level,
					Data: fmt.Sprintf("Rule: %s\nDescription: %s\nCategory: %s\nLocation: %s\nText: %s\nDocumentation: %s",
						violation.Title,
						violation.Description,
						violation.Category,
						violation.Location.String(),
						text,
						getDocumentationURL(violation)),
				},
			})
		}

		testSuites.AddSuite(testsuite)
	}

	return testSuites.WriteXML(tr.out)
}<|MERGE_RESOLUTION|>--- conflicted
+++ resolved
@@ -301,10 +301,6 @@
 	if r.Summary.FilesScanned > 1 || r.Summary.FilesScanned == 0 {
 		pluralScanned = "s"
 	}
-<<<<<<< HEAD
-=======
-
->>>>>>> 1a3fcfb1
 	pluralViolations := ""
 	if r.Summary.NumViolations > 1 || r.Summary.NumViolations == 0 {
 		pluralViolations = "s"
@@ -315,13 +311,8 @@
 		r.Summary.NumViolations, pluralViolations)
 	// rendering the table
 	table.Render()
-<<<<<<< HEAD
 	_, err := fmt.Fprintln(tr.out, strings.TrimSuffix(sb.String(), ""), summary)
-=======
-
-	_, err := fmt.Fprintln(tr.out, strings.TrimSuffix(sb.String(), ""), summary)
-
->>>>>>> 1a3fcfb1
+
 	return err
 }
 
